--- conflicted
+++ resolved
@@ -5,11 +5,8 @@
 # LICENSE file in the root directory of this source tree.
 
 import asyncio
-<<<<<<< HEAD
 import copy
-=======
 import logging
->>>>>>> 7357daae
 import time
 import uuid
 from dataclasses import dataclass
@@ -18,17 +15,18 @@
 import torch
 from datasets import load_dataset
 from forge.actors.policy import Policy, PolicyConfig, SamplingOverrides, WorkerConfig
-from forge.actors.reference_actor import compute_sequence_logprobs, TitanRefModel
 from forge.actors.replay_buffer import ReplayBuffer
 from forge.controller.actor import ForgeActor
 from forge.controller.service import ServiceConfig, shutdown_service, spawn_service
 from forge.data.rewards import MathReward, ThinkingReward
 from forge.util.metric_logging import get_metric_logger
 from monarch.actor import endpoint
-<<<<<<< HEAD
 from torch import nn
 from transformers import AutoModelForCausalLM
 from vllm.transformers_utils.tokenizer import get_tokenizer
+
+logger = logging.getLogger(__name__)
+logger.setLevel(logging.DEBUG)
 
 
 def compute_logprobs(
@@ -53,13 +51,6 @@
         super().__init__()
         self.epsilon = epsilon
         self.beta = beta
-=======
-from torchtitan.config.job_config import Model as TitanJobModelConfig
-from transformers import AutoModelForCausalLM, AutoTokenizer
-
-logger = logging.getLogger(__name__)
-logger.setLevel(logging.DEBUG)
->>>>>>> 7357daae
 
     def forward(self, logprobs, ref_logprobs, advantages, padding_mask):
         log_ratio = ref_logprobs.detach() - logprobs
@@ -275,7 +266,6 @@
         return advantages.squeeze(0)
 
 
-<<<<<<< HEAD
 class RefModel(ForgeActor):
     def __init__(self, model_name, device: torch.device | None = None):
         super().__init__()
@@ -347,24 +337,6 @@
             self.path, self.name, split=self.data_split, streaming=self.streaming
         )
         ds = ds.map(gsm8k_transform)
-=======
-class DatasetActor(ForgeActor):
-    """Actor wrapper for HuggingFace dataset to provide async interface."""
-
-    def __init__(
-        self, path: str, config_name: str, split: str, streaming: bool, **kwargs
-    ):
-        super().__init__()
-
-        def gsm8k_to_messages(sample):
-            question = sample["question"]
-            full_answer: str = sample["answer"]
-            answer = full_answer.split("#### ")[1]
-            return {"question": question, "answer": answer}
-
-        ds = load_dataset(path, config_name, split=split, streaming=streaming)
-        ds = ds.map(gsm8k_to_messages)
->>>>>>> 7357daae
         ds = ds.shuffle()
         self._iterator = iter(ds)
 
@@ -385,14 +357,9 @@
 async def main():
     """Main GRPO training loop with rollout and training processes."""
     group_size = 1
-<<<<<<< HEAD
     model = "Qwen/Qwen3-1.7B"
     max_req_tokens = 512
     max_res_tokens = 128
-=======
-    model = "Qwen/Qwen3-0.6B"
-    titan_model = TitanJobModelConfig(name="qwen3", flavor="0.6B")
->>>>>>> 7357daae
 
     # ---- Setup WandB Logger ---- #
     logger = get_metric_logger(
@@ -402,68 +369,6 @@
     )
 
     # ---- Setup services ---- #
-<<<<<<< HEAD
-    default_service_cfg = ServiceConfig(
-        procs_per_replica=1,
-        num_replicas=1,
-    )
-
-    policy = await spawn_service(
-        default_service_cfg,
-        Policy,
-        PolicyConfig(
-            num_workers=1,
-            worker_params=WorkerConfig(model=model),
-            sampling_params=SamplingOverrides(n=group_size, max_tokens=max_res_tokens),
-            available_devices="3",
-        ),
-    )
-
-    trainer = await spawn_service(
-        default_service_cfg,
-        Trainer,
-        learning_rate=1e-5,
-        beta=0.1,
-        model_name=model,
-        device=torch.device("cuda:1"),
-    )
-
-    replay_buffer = await spawn_service(
-        default_service_cfg,
-        ReplayBuffer,
-        batch_size=4,
-        max_policy_age=1,
-    )
-
-    dataloader = await spawn_service(
-        default_service_cfg,
-        DatasetActor,
-        "openai/gsm8k",
-        "main",
-        data_split="train",
-        streaming=True,
-        model=model,
-    )
-
-    compute_advantages = await spawn_service(
-        default_service_cfg,
-        ComputeAdvantages,
-        gamma=0.99,
-        lambda_=0.95,
-    )
-
-    ref_model = await spawn_service(
-        default_service_cfg,
-        RefModel,
-        model_name=model,
-        device=torch.device("cuda:2"),
-    )
-
-    reward_actor = await spawn_service(
-        default_service_cfg,
-        RewardActor,
-        reward_functions=[MathReward(), ThinkingReward()],
-=======
     (
         dataloader,
         policy,
@@ -477,9 +382,10 @@
             ServiceConfig(procs_per_replica=1, num_replicas=1),
             DatasetActor,
             path="openai/gsm8k",
-            config_name="main",
-            split="train",
+            name="main",
+            data_split="train",
             streaming=True,
+            model=model,
         ),
         spawn_service(
             ServiceConfig(procs_per_replica=1, with_gpus=True, num_replicas=1),
@@ -487,7 +393,7 @@
             config=PolicyConfig(
                 worker_params=WorkerConfig(model=model),
                 sampling_params=SamplingOverrides(
-                    num_samples=group_size, max_tokens=16
+                    n=group_size, max_tokens=max_res_tokens
                 ),
             ),
         ),
@@ -495,7 +401,6 @@
             ServiceConfig(procs_per_replica=1, with_gpus=True, num_replicas=1),
             Trainer,
             learning_rate=1e-5,
-            beta=0.1,
             model_name=model,
         ),
         spawn_service(
@@ -507,12 +412,10 @@
         spawn_service(
             ServiceConfig(procs_per_replica=1, num_replicas=1),
             ComputeAdvantages,
-            gamma=0.99,
-            lambda_=0.95,
         ),
         spawn_service(
             ServiceConfig(procs_per_replica=1, num_replicas=1, with_gpus=True),
-            TitanRefModel,
+            RefModel,
             model=titan_model,
         ),
         spawn_service(
@@ -520,7 +423,6 @@
             RewardActor,
             reward_functions=[MathReward(), ThinkingReward()],
         ),
->>>>>>> 7357daae
     )
 
     print("All services initialized successfully!")
@@ -528,12 +430,7 @@
     # ---- Core RL loops ---- #
     async def continuous_rollouts():
         rollout_count = 0
-<<<<<<< HEAD
         pad_id = dataloader.pad_token.choose()
-        # TODO: Move this into setup
-        asyncio.create_task(policy.run_processing.call())
-=======
->>>>>>> 7357daae
         while True:
             sample = await dataloader.sample.choose()
             if sample is None:
@@ -552,31 +449,12 @@
                 target=target,
             )
             responses = await policy.generate.choose(prompt)
-<<<<<<< HEAD
             for episode, response in zip(group.episodes, responses.outputs):
                 episode.request_tokens = responses.prompt_token_ids
                 episode.response_tokens = response.token_ids
                 episode.ref_logprobs = await ref_model.forward.choose(episode)
                 episode.reward = await reward_actor.evaluate_response.choose(
                     prompt=prompt, response=response.text, target=target
-=======
-            actions = responses.outputs
-            for action in actions:
-                request_tokens = responses.prompt_token_ids
-                response_tokens = action.token_ids
-                ref_logprobs = await ref_model.forward.choose(
-                    request=request_tokens, response=response_tokens
-                )
-                reward = await reward_actor.evaluate_response.choose(
-                    prompt=prompt, response=action.text, target=target
-                )
-                episode.add_group(
-                    Group(
-                        response=action.text,
-                        ref_logprobs=ref_logprobs,
-                        reward=reward,
-                    )
->>>>>>> 7357daae
                 )
             advantages = await compute_advantages.compute.choose(group)
             for episode, advantage in zip(group.episodes, advantages):
