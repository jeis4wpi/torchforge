# Copyright (c) Meta Platforms, Inc. and affiliates.
# All rights reserved.
#
# This source code is licensed under the BSD-style license found in the
# LICENSE file in the root directory of this source tree.

"""To run:
export HF_HUB_DISABLE_XET=1
python -m apps.vllm.main --guided-decoding --num-samples 3

"""

import argparse
import asyncio
from argparse import Namespace
from typing import List

from forge.actors.policy import Policy, PolicyConfig, SamplingOverrides, WorkerConfig
<<<<<<< HEAD
from forge.controller.service import ServiceConfig
from forge.controller.spawn import spawn_service
from vllm.outputs import CompletionOutput, RequestOutput
=======
from forge.controller.service import ServiceConfig, shutdown_service, spawn_service
from vllm.outputs import CompletionOutput
>>>>>>> 7357daae


async def main():
    """Main application for running vLLM policy inference."""
    args = parse_args()

    # Create configuration objects
    policy_config, service_config = get_configs(args)

    # Resolve the Prompts
    if args.prompt is None:
        prompt = "What is 3+5?" if args.guided_decoding else "Tell me a joke"
    else:
        prompt = args.prompt

    # format prompt
    tokenizer = get_tokenizer(policy_config.worker_params.model)
    messages = [{"role": "user", "content": prompt}]
    prompt = tokenizer.apply_chat_template(
        messages, tokenize=False, add_generation_prompt=True
    )

    # Run the policy
    await run_vllm(service_config, policy_config, prompt)


def parse_args() -> Namespace:
    parser = argparse.ArgumentParser(description="VLLM Policy Inference Application")
    parser.add_argument(
        "--model",
        type=str,
        default="Qwen/Qwen3-1.7B",  # "meta-llama/Llama-3.1-8B-Instruct",
        help="Model to use",
    )
    parser.add_argument(
        "--num-samples", type=int, default=2, help="Number of samples to generate"
    )
    parser.add_argument(
        "--guided-decoding", action="store_true", help="Enable guided decoding"
    )
    parser.add_argument(
        "--prompt", type=str, default=None, help="Custom prompt to use for generation"
    )
    return parser.parse_args()


def get_configs(args: Namespace) -> (PolicyConfig, ServiceConfig):

    worker_size = 2
    worker_params = WorkerConfig(
        model=args.model,
        tensor_parallel_size=worker_size,
        pipeline_parallel_size=1,
        enforce_eager=True,
        vllm_args=None,
    )

    sampling_params = SamplingOverrides(
        n=args.num_samples,
        guided_decoding=args.guided_decoding,
        max_tokens=16,
    )

    policy_config = PolicyConfig(
        worker_params=worker_params, sampling_params=sampling_params
    )
    service_config = ServiceConfig(
        procs_per_replica=worker_size, num_replicas=1, with_gpus=True
    )

    return policy_config, service_config


async def run_vllm(service_config: ServiceConfig, config: PolicyConfig, prompt: str):
    print("Spawning service...")
    policy = await spawn_service(service_config, Policy, config=config)

    async with policy.session():
        print("Requesting generation...")
        responses: List[CompletionOutput] = await policy.generate.choose(prompt=prompt)

<<<<<<< HEAD
    print("Requesting generation...")
    request_output: RequestOutput = await policy.generate.choose(prompt=prompt)
    responses: List[CompletionOutput] = request_output.outputs
=======
        print("\nGeneration Results:")
        print("=" * 80)
        for batch, response in enumerate(responses):
            print(f"Sample {batch + 1}:")
            print(f"User: {prompt}")
            print(f"Assistant: {response.text}")
            print("-" * 80)
>>>>>>> 7357daae

        print("\nShutting down...")

    await shutdown_service(policy)


if __name__ == "__main__":
    asyncio.run(main())<|MERGE_RESOLUTION|>--- conflicted
+++ resolved
@@ -16,14 +16,8 @@
 from typing import List
 
 from forge.actors.policy import Policy, PolicyConfig, SamplingOverrides, WorkerConfig
-<<<<<<< HEAD
-from forge.controller.service import ServiceConfig
-from forge.controller.spawn import spawn_service
+from forge.controller.service import ServiceConfig, shutdown_service, spawn_service
 from vllm.outputs import CompletionOutput, RequestOutput
-=======
-from forge.controller.service import ServiceConfig, shutdown_service, spawn_service
-from vllm.outputs import CompletionOutput
->>>>>>> 7357daae
 
 
 async def main():
@@ -103,13 +97,9 @@
 
     async with policy.session():
         print("Requesting generation...")
-        responses: List[CompletionOutput] = await policy.generate.choose(prompt=prompt)
+        request_output: RequestOutput = await policy.generate.choose(prompt=prompt)
+        responses: List[CompletionOutput] = request_output.outputs
 
-<<<<<<< HEAD
-    print("Requesting generation...")
-    request_output: RequestOutput = await policy.generate.choose(prompt=prompt)
-    responses: List[CompletionOutput] = request_output.outputs
-=======
         print("\nGeneration Results:")
         print("=" * 80)
         for batch, response in enumerate(responses):
@@ -117,7 +107,6 @@
             print(f"User: {prompt}")
             print(f"Assistant: {response.text}")
             print("-" * 80)
->>>>>>> 7357daae
 
         print("\nShutting down...")
 
