# Copyright (c) Meta Platforms, Inc. and affiliates.
# All rights reserved.
#
# This source code is licensed under the BSD-style license found in the
# LICENSE file in the root directory of this source tree.

from __future__ import annotations

import asyncio
import logging
import os
import queue
import sys
from collections.abc import Mapping
from copy import copy
from dataclasses import dataclass, field
from typing import Optional

import torch
import torchstore as ts
from monarch.actor import current_rank, endpoint, ProcMesh, this_host

from vllm.config import VllmConfig

from vllm.engine.arg_utils import EngineArgs
from vllm.entrypoints.utils import _validate_truncation_size
from vllm.executor.multiproc_worker_utils import set_multiprocessing_worker_envs
from vllm.outputs import CompletionOutput, RequestOutput
from vllm.sampling_params import RequestOutputKind, SamplingParams
from vllm.transformers_utils.tokenizer_group import init_tokenizer_from_configs
from vllm.usage.usage_lib import UsageContext
from vllm.utils import get_distributed_init_method
from vllm.v1.core.kv_cache_utils import get_kv_cache_config
from vllm.v1.core.sched.output import SchedulerOutput
from vllm.v1.core.sched.scheduler import Scheduler
from vllm.v1.engine import EngineCoreOutputs, EngineCoreRequest
from vllm.v1.engine.output_processor import OutputProcessor
from vllm.v1.engine.parallel_sampling import ParentRequest
from vllm.v1.engine.processor import Processor
from vllm.v1.kv_cache_interface import KVCacheConfig
from vllm.v1.outputs import ModelRunnerOutput
from vllm.v1.request import Request
from vllm.v1.structured_output import StructuredOutputManager
from vllm.worker.worker_base import WorkerWrapperBase

from forge.actors._torchstore_utils import (
    extract_param_name,
    get_dcp_whole_state_dict_key,
    get_param_key,
    get_param_prefix,
    load_tensor_from_dcp,
)

from forge.controller import (
    ForgeActor,
    get_proc_mesh,
    host_mesh_from_proc,
    stop_proc_mesh,
)
from forge.data_models.completion import Completion
from forge.data_models.prompt import to_prompt
from forge.env import TORCHSTORE_USE_RDMA
from forge.observability.metrics import record_metric, Reduce
from forge.observability.perf_tracker import Tracer
from forge.types import ProcessConfig
from forge.util._shared_tensor import SharedTensor, SharedTensorHandle

logger = logging.getLogger(__name__)
logger.setLevel(logging.INFO)


@dataclass
class Generator(ForgeActor):
    """Instance of a vLLM-based generator.

    This class manually recreates a vLLM engine that mirrors the design of AsyncLLMEngine in v1. The
    main difference is that all communications are controlled here via Monarch's proc meshes.

    Args:
        engine_args (EngineArgs): The engine arguments to use for the vLLM engine.
        sampling_params (SamplingParams): The sampling parameters to use for the vLLM engine.
        use_dcp_for_weight_sync (bool): Whether to use DCP for NFS-based weight sync. Default depends on
            whether or not RDMA is enabled in torchstore. If it is, then DCP is disabled. Otherwise, DCP is enabled.

    Example:
    >>> generator = await Generator.options(procs=1, num_replicas=1, with_gpus=True).as_service(
    ...     engine_args=EngineArgs(...),
    ...     sampling_params=SamplingParams(...),
    ...     )
    >>> await generator.generate("Tell me a joke")
    Completion(prompt="Tell me a joke", text="A: Why did the chicken cross the road? B: To get to the other side.",
    token_ids=[...], logprobs=[...])
    >>> await generator.shutdown()
    """

    engine_args: EngineArgs | Mapping = field(default_factory=EngineArgs)
    sampling_params: SamplingParams | Mapping = field(default_factory=SamplingParams)
<<<<<<< HEAD
    available_devices: str | None = None
    use_dcp: bool = (
        TORCHSTORE_USE_RDMA.get_value() == 0
    )  # torchstore currently only accepts 0 or 1
    # Remaining variables are initialized in self.setup()
    prefetch_weights: bool = False
    n_fetcher_procs: int = 8
    lora_request: LoRARequest | None = None
    tokenization_kwargs: dict = field(default_factory=dict)
    generator_worker: GeneratorWorker | None = None
    weight_fetchers: _WeightFetcher | None = None
=======
    use_dcp_for_weight_sync: bool | None = None
>>>>>>> 633b219f

    def __post_init__(self):
        super().__init__()
        self._run_task: asyncio.Task | None = None
        self._generator_proc: ProcMesh | None = None
        self._worker_procs: ProcMesh | None = None
        self.worker: GeneratorWorker | None = None
        self.running = False
        self.generator_version: int = 0

        if isinstance(self.engine_args, Mapping):
            self.engine_args = EngineArgs(**self.engine_args)
        self.engine_args._is_v1_supported_oracle = lambda *_: True
        self.vllm_config = self.engine_args.create_engine_config(UsageContext.LLM_CLASS)

        if isinstance(self.sampling_params, Mapping):
            self.sampling_params = SamplingParams.from_optional(**self.sampling_params)
            self.sampling_params.output_kind = RequestOutputKind.FINAL_ONLY

        if self.use_dcp_for_weight_sync is None:
            self.use_dcp_for_weight_sync = not TORCHSTORE_USE_RDMA.get_value()
        logger.debug(f"{self.use_dcp_for_weight_sync=}")

    @endpoint
    async def get_vllm_config(self) -> VllmConfig:
        return self.vllm_config

    @endpoint
    async def register_worker(self, worker: GeneratorWorker) -> None:
        self.worker = worker
        logger.debug("Registered GeneratorWorker on Generator.")

    @classmethod
    async def launch(  # pyright: ignore[reportIncompatibleMethodOverride]
        cls: type["Generator"],
        *args,
        **kwargs,
    ) -> "Generator":
        """Custom launch for the Generator service with its workers.

        We overwrite the default Service launch method in order to setup Actors (GeneratorWorker) within this "coordinating" Actor.
        We first create a proc_mesh for the workers, then a proc_mesh for the generator, and then we spawn the workers
        and the generator in setup.
        """
        # Note: get_proc_mesh will set MASTER_ADDR, MASTER_PORT and CUDA_VISIBLE_DEVICES
        process_config: ProcessConfig = ProcessConfig(
            procs=cls.procs,
            hosts=cls.hosts,
            with_gpus=cls.with_gpus,
            mesh_name=cls.mesh_name,
        )

<<<<<<< HEAD
        # Grab a single host from the workers...
        host_mesh = await host_mesh_from_proc(worker_procs)
        singleton_slice = {k: slice(0, 1) for k in host_mesh.extent.keys()}
        host_mesh = host_mesh.slice(**singleton_slice)
=======
        # TODO - issues/144 we will want to ensure colocation with workers
        # We're currently locating the Generator on the local host proc mesh
        # vLLM initialization without setting env variables at proc_mesh creation
        # level leads to issues. Once we can create multiple proc meshes on a host mesh,
        # we can ensure host colocation
>>>>>>> 633b219f
        generator_proc_config = copy(process_config)
        generator_proc_config.procs = 1
        generator_proc_config.with_gpus = False
        generator_proc = await get_proc_mesh(
            process_config=generator_proc_config, host_mesh=host_mesh
        )

        # TODO - expand support so name can stick within kwargs
        actor_name = kwargs.pop("name", cls.__name__)
        generator = generator_proc.spawn(
            actor_name,
            cls,
            *args,
            **kwargs,
        )

        worker_procs = await get_proc_mesh(process_config=process_config)
        vllm_config = (
            await generator.get_vllm_config.call_one()
        )  # Config should be the same across all actors
        worker = worker_procs.spawn(
            "vllm_worker", GeneratorWorker, vllm_config=vllm_config
        )
        await worker.setup.call()
        await generator.register_worker.call(worker)

        generator._generator_proc = generator_proc
        generator._worker_procs = worker_procs
        await generator.setup.call()

        return generator

    @endpoint
    async def setup(self):
        """Mirrors the __init__ of vLLM's LLMEngine."""
        self.request_id = 0
        self.requests: dict[str, tuple[ParentRequest | None, asyncio.Future]] = {}

        # TODO: Investigate whether this can be combined with `generator.running`
        self.accepting_requests = True

        self.request_lock = asyncio.Condition()  # Guard for accepting_requests
        self.update_lock = asyncio.Condition()  # Guard for updating requests

        # Setup processors
        # TODO: move all processing to the Environment
        # TODO: add support for `log_stats` and `mm_registry`
        tokenizer = init_tokenizer_from_configs(
            model_config=self.vllm_config.model_config,
            scheduler_config=self.vllm_config.scheduler_config,
            lora_config=self.vllm_config.lora_config,
        )
        self.processor = Processor(
            vllm_config=self.vllm_config, tokenizer=tokenizer, mm_registry=None
        )
        self.output_processor = OutputProcessor(tokenizer, log_stats=None)

        # Configure KV caches
        kv_cache_configs = await self.worker.setup_kv_cache.call()
        _, kv_cache_config = next(kv_cache_configs.items())
        self.vllm_config.cache_config.num_gpu_blocks = kv_cache_config.num_blocks
        self.vllm_config.cache_config.num_cpu_blocks = 0

        # Setup scheduler
        # TODO: Add support for `log_stats`
        structured_output_manager = StructuredOutputManager(self.vllm_config)
        self.scheduler = Scheduler(
            vllm_config=self.vllm_config,
            kv_cache_config=kv_cache_config,
            structured_output_manager=structured_output_manager,
            include_finished_set=False,
            log_stats=None,
        )
        self._start_processing()
        fetcher_procs = this_host().spawn_procs(
            per_host={"procs": self.n_fetcher_procs}
        )
        self._fetcher_procs = fetcher_procs
        self.weight_fetchers = fetcher_procs.spawn("weight_fetcher", _WeightFetcher)

    def _start_processing(self):
        if self._run_task is None or self._run_task.done():
            self._run_task = asyncio.create_task(self.run())

    async def _drop_shared_memory(self, state_dict: dict[str, SharedTensorHandle]):
        for handle in state_dict.values():
            handle.drop()

    async def _cleanup_shared_memory(self):
        """Cleanup shared memory allocated for weight updates."""
        while not self.cached_state_dict_allocs.empty():
            try:
                state_dict = self.cached_state_dict_allocs.get_nowait()
                await self._drop_shared_memory(state_dict)
            except queue.Empty:
                logger.info(
                    "Cached state dict alloc queue is empty. No state dict to drop."
                )

    async def _fetch_weights(
        self,
        version: int,
    ) -> dict[str, SharedTensorHandle]:
        """Fetch weights from torchstore and return a dict of {name: SharedTensorHandle}."""
        t = Tracer("generator_perf/_fetch_weights")
        t.start()
        prefix = get_param_prefix(version)
        matching_keys = await ts.keys(prefix)
        hf_param_names = [extract_param_name(key) for key in matching_keys]

        n_fetchers = self.weight_fetchers.size()

        def split_keys(keys):
            return [keys[i::n_fetchers] for i in range(n_fetchers)]

        futures = []
        for i, names in enumerate(split_keys(hf_param_names)):
            fut = self.weight_fetchers.slice(procs=i).fetch.call_one(
                version=version, param_names=names
            )
            futures.append(fut)

        sub_state_dicts = [await fut for fut in futures]

        state_dict = {}
        for sd in sub_state_dicts:
            state_dict.update(sd)

        t.stop()

        return state_dict

    @endpoint
    async def generate(self, prompt: str, *, priority: int = 0) -> list[Completion]:
        """Generate a response for the given prompt

        Args:
            prompt (str): The prompt to generate a response for.
            priority (int, optional): The priority of the request. Defaults to 0.

        Returns:
            list[Completion]: n completions from vLLM based on your prompt.
        """
        t = Tracer("generator_perf/generate", timer="gpu")
        t.start()
        record_metric("generator/generate/count_requests", 1, Reduce.SUM)

        self.request_id += 1 % sys.maxsize
        request_id = str(self.request_id)

        tokenization_kwargs = {}
        # TODO: add truncation support https://github.com/vllm-project/vllm/issues/4507
        truncate_prompt_tokens = self.sampling_params.truncate_prompt_tokens
        _validate_truncation_size(
            self.vllm_config.model_config.max_model_len,
            truncate_prompt_tokens,
            tokenization_kwargs,
        )
        prompt_str, request = self.processor.process_inputs(
            request_id=request_id,
            prompt={"prompt": prompt},
            params=self.sampling_params,
            arrival_time=None,
            tokenization_kwargs=tokenization_kwargs,
            trace_headers=None,
            priority=priority,
            data_parallel_rank=None,  # We do not support DP
        )
        t.step("process_inputs")

        # Wait until we're accepting requests (releases lock while waiting)
        # If accepting_requests is True, continue immediately (holding the lock)
        # If False, release lock, wait for notification, re-acquire and recheck
        async with self.request_lock:
            await self.request_lock.wait_for(lambda: self.accepting_requests)

            # Explicitly keeping the redundant logic to make it easier to pick up vLLM changes
            if (num_samples := self.sampling_params.n) == 1:
                self.output_processor.add_request(request, prompt_str, None, 0)
                request, _ = self._preprocess_add_request(request)
                request_fut = asyncio.Future()
                self.requests[request_id] = (None, request_fut)
                self.scheduler.add_request(request)
            else:
                parent_req = ParentRequest(request_id, self.sampling_params)
                for idx in range(num_samples):
                    # Note: `get_child_info` mutates ParentRequest to track the
                    # generated child request
                    child_request_id, params = parent_req.get_child_info(idx)
                    child_request = request if idx == num_samples - 1 else copy(request)
                    child_request.request_id = child_request_id
                    child_request.sampling_params = params
                    self.output_processor.add_request(
                        child_request, prompt_str, parent_req, idx
                    )
                    child_request, _ = self._preprocess_add_request(child_request)
                    self.scheduler.add_request(child_request)
                request_fut = asyncio.Future()
                self.requests[request_id] = (parent_req, request_fut)

        completions = await request_fut
        t.step("generate")

        # Log some metrics
        record_metric(
            "generator/generate/count_sequences_completed",
            len(completions),
            Reduce.SUM,
        )

        for completion in completions:
            num_generated_tokens = len(completion.token_ids)
            record_metric(
                "generator/generate/sum_tokens_generated",
                num_generated_tokens,
                Reduce.SUM,
            )

            record_metric(
                "generator/generate/avg_tokens_generated",
                num_generated_tokens,
                Reduce.MEAN,
            )
        t.stop()
        return completions

    def _preprocess_add_request(
        self, request: EngineCoreRequest
    ) -> tuple[Request, int]:
        """(forge/issues/332) Will require attention when we bump vllm versions
        https://github.com/vllm-project/vllm/blob/0e3bb543f064eb416bca4f6f3013efa3830b12f7/vllm/v1/engine/core.py#L419
        """
        if request.mm_hashes is not None:
            raise NotImplementedError("Support for mm_hash is not implemented yet.")
        req = Request.from_engine_core_request(request)
        if req.use_structured_output:
            self.scheduler.structured_output_manager.grammar_init(request)
        return req, 0

    async def run(self) -> None:
        """Schedule, execute, and make output.
        https://github.com/vllm-project/vllm/blob/0e3bb543f064eb416bca4f6f3013efa3830b12f7/vllm/v1/engine/core.py#L276
        """
        # TODO: move postprocessing out of loop to not block
        self.running = True
        while self.running:
            scheduler_output = self.scheduler.schedule()
            worker_outputs = await self.worker.execute_model.call(scheduler_output)

            # The results of `execute_model` are gathered on the driver rank (rank 0)
            _, worker_output = next(worker_outputs.items())
            outputs = self.scheduler.update_from_output(scheduler_output, worker_output)
            outputs = outputs.get(0) or EngineCoreOutputs()
            await asyncio.sleep(0)  # Release control before processing outputs

            processed_outputs = self.output_processor.process_outputs(
                outputs.outputs,
                engine_core_timestamp=outputs.timestamp,
                iteration_stats=None,  # TODO: add support for `iteration_stats`
            )
            for request_output in processed_outputs.request_outputs:
                if request_output.finished:
                    completions = self._to_completions(request_output)
                    _, fut = self.requests.pop(request_output.request_id)
                    fut.set_result(completions)

            # Notify waiters if queue is drained
            async with self.request_lock:
                if len(self.requests) == 0:
                    self.request_lock.notify_all()

    @endpoint
    async def update_weights(self, version: int) -> None:
        """Update weights on base model from a generator version to be found in a torchstore volume.

        Args:
            generator_version (int): Generator version from which to update. This will correspond to a key in a
                torchstore volume.

        Example:
            >>> trainer.train_step(...)
            >>> version += 1
            >>> await trainer.push_weights()
            >>> generator.update_weights(version)
        """
        # Prefetch only if we are using RDMA
        if self.prefetch_weights and not self.use_dcp:
            logger.info(f"[Generator] Fetching weights for v{version} to shared memory")
            fetch_fut = asyncio.create_task(self._fetch_weights(version))
        else:
            fetch_fut = None
        # Serialize updates (only one update at a time)
        async with self.update_lock:
            # Grab the lock to stop accepting requests and wait on pending requests
            async with self.request_lock:
                self.accepting_requests = False
                curr_requests = [fut for _, fut in self.requests.values()]
                if curr_requests:
                    # Record pending requests metrics
                    record_metric(
                        "generator_perf/update_weights/avg_pending_requests",
                        len(curr_requests),
                        Reduce.MEAN,
                    )
                    record_metric(
                        "generator_perf/update_weights/max_pending_requests",
                        len(curr_requests),
                        Reduce.MAX,
                    )
                    logger.debug(f"Waiting for {len(curr_requests)} pending requests")

                # Wait until all pending requests have been processed
                # TODO: If generating long sequences, this might be long and will block
                # generator weight updates
                await self.request_lock.wait_for(lambda: len(self.requests) == 0)

            # Record weight update metrics
            record_metric(
                "generator/update_weights/count_weight_updates", 1, Reduce.SUM
            )

            logger.debug(f"Starting weight update on {self.__class__.__name__}")
<<<<<<< HEAD

            if fetch_fut is not None:
                t = Tracer("generator_perf/waiting_for_fetch_weights")
                t.start()
                fetched_weights = await fetch_fut
                t.stop()
                # Call update_weights on every policy_worker
                await self.generator_worker.update_weights.call(
                    shared_memory_state_dict=fetched_weights
                )
                await self._drop_shared_memory(fetched_weights)
            else:
                await self.generator_worker.update_weights.call(version=version)
=======
            # Call update_weights on every generator worker
            await self.worker.update_weights.call(version=version)
>>>>>>> 633b219f
            self.generator_version = version

            # After updating the weights, we need to reset the KV cache
            self.scheduler.reset_prefix_cache()

        # Resume accepting requests and wake up any waiting generate() calls
        async with self.request_lock:
            self.accepting_requests = True
            self.request_lock.notify_all()

        logger.info(f"Weight update completed (now v{self.generator_version})")

    @endpoint
    async def _reset_prefix_cache(self):
        self.scheduler.reset_prefix_cache()

    @endpoint
    async def get_version(self) -> int:
        """Get the current generator version."""
        return self.generator_version

    @endpoint
    async def stop(self):
        self.running = False

    def _to_completions(self, request_output: RequestOutput) -> list[Completion]:
        """Convert a vLLM RequestOutput to a list of Completion objects."""
        completions = []
        original_prompt = request_output.prompt
        prompt_token_ids = request_output.prompt_token_ids
        for output in request_output.outputs:
            completions.append(
                Completion(
                    # TODO: the to_prompt encoding will be different from the original.
                    # This is okay for now, since I don't see any direct usage of prompt using completion object.
                    prompt=to_prompt(original_prompt),
                    stop_reason=output.finish_reason,
                    text=output.text,
                    prompt_ids=torch.tensor(prompt_token_ids),
                    token_ids=torch.tensor(output.token_ids),
                    logprobs=self._extract_logprobs(output),
                    generator_version=self.generator_version,
                    metadata={"num_cached_tokens": request_output.num_cached_tokens},
                )
            )
        return completions

    def _extract_logprobs(self, sample: CompletionOutput) -> torch.Tensor | None:
        if sample.logprobs is not None:
            return torch.tensor(
                [
                    top_k_dict[token].logprob
                    for token, top_k_dict in zip(sample.token_ids, sample.logprobs)
                ]
            )
        return None

    @classmethod
    async def shutdown(  # pyright: ignore[reportIncompatibleMethodOverride]
        cls: type["Generator"], actor: "Generator"
    ):
        assert (
            actor._generator_proc is not None
        ), "Tried to shutdown a generator that was not initialized correctly"
        assert (
            actor._worker_procs is not None
        ), "Tried to shutdown a generator that was not initialized correctly"

        # TODO - may want to expand stop to gracefully respond to
        # ongoing requests.
        await actor.stop.call()
        await actor._cleanup_shared_memory.call()
        await stop_proc_mesh(actor._worker_procs)
        await stop_proc_mesh(actor._generator_proc)
        await stop_proc_mesh(actor._fetcher_procs)

    @endpoint
    async def _test_save_model_params(self):
        """Save model parameters before weight update, used for tesing purposes only."""
        logger.info("[Generator] save model parameters for testing.")
        await self.worker._test_save_model_params.call()

    @endpoint
    async def _test_validate_model_params(self, validate_fn):
        """Validate updated model params using validate_fn."""
        logger.info("[Generator] start validating model parameters.")
        return await self.worker._test_validate_model_params.call(validate_fn)


@dataclass
class GeneratorWorker(ForgeActor):
    """Mirrors a vLLM GPUWorker
    https://github.com/vllm-project/vllm/blob/0e3bb543f064eb416bca4f6f3013efa3830b12f7/vllm/v1/worker/gpu_worker.py

    In general, this class should not be instantiated or called directly. Rather, the Generator controls
    the creation and invocation of all GeneratorWorker.
    """

    vllm_config: VllmConfig
    # TODO: Remove below param
    _test_prev_params = {}

    @endpoint
    async def setup(self):
        self.rank = current_rank().rank
        os.environ["RANK"] = str(self.rank)
        parallel_config = self.vllm_config.parallel_config
        set_multiprocessing_worker_envs(parallel_config)
        ip, port = os.getenv("MASTER_ADDR"), os.getenv("MASTER_PORT")
        distributed_init_method = get_distributed_init_method(ip, port)
        all_kwargs = [{}] * parallel_config.world_size
        local_rank = self.rank % torch.accelerator.device_count()
        is_driver_worker = self.rank % parallel_config.tensor_parallel_size == 0
        all_kwargs[self.rank] = {
            "vllm_config": self.vllm_config,
            "local_rank": local_rank,
            "rank": self.rank,
            "distributed_init_method": distributed_init_method,
            "is_driver_worker": is_driver_worker,
        }
        self.worker = WorkerWrapperBase(self.vllm_config, self.rank)
        self.worker.init_worker(all_kwargs)
        self.worker.init_device()
        self.worker.load_model()

    @endpoint
    async def setup_kv_cache(self) -> KVCacheConfig:
        """https://github.com/vllm-project/vllm/blob/5c7fe25491825b95936c011a43337c7d4fb7e472/vllm/v1/engine/core.py#L199"""
        kv_cache_spec = self.worker.get_kv_cache_spec()
        if kv_cache_spec is not None:
            available_gpu_memory = self.worker.determine_available_memory()
        else:
            # Attention free models don't need memory for kv cache
            available_gpu_memory = 0

        # Get the kv cache tensor size
        kv_cache_config = get_kv_cache_config(
            self.vllm_config, kv_cache_spec, available_gpu_memory
        )
        # TODO: unify configs across TorchStore
        # unify_kv_cache_configs(kv_cache_configs)
        self.vllm_config.cache_config.num_gpu_blocks = kv_cache_config.num_blocks
        self.vllm_config.cache_config.num_cpu_blocks = 0

        # Initialize kv cache and warmup the execution:
        # from multiproc_executor.py:MultiprocExecutor.initialize_from_config
        kv_cache_configs = [None] * self.vllm_config.parallel_config.world_size
        kv_cache_configs[self.rank] = kv_cache_config
        self.worker.initialize_from_config(kv_cache_configs)
        self.worker.compile_or_warm_up_model()
        self.worker.initialize_cache(kv_cache_config.num_blocks, 0)
        return kv_cache_config

    @endpoint
    async def execute_model(self, schedule: SchedulerOutput) -> ModelRunnerOutput:
        return self.worker.execute_model(schedule)

    @endpoint
    async def update_weights(
        self,
        version: Optional[int] = None,
        *,
        shared_memory_state_dict: Optional[dict[str, SharedTensorHandle]] = None,
    ) -> None:
        model = self.worker.model_runner.model
        if shared_memory_state_dict is not None:
            logger.info("[PolicyWorker] update weights from shared memory.")
            t = Tracer(
                "generator_worker_perf/update_weights_from_shared_memory", timer="gpu"
            )
            t.start()
            loaded_weights = set()
            for name, param_handle in shared_memory_state_dict.items():
                param = param_handle.to_shared_tensor().tensor
                loaded = model.load_weights([(name, param)])
                loaded_weights.update(loaded)
            logger.info(f"[PolicyWorker] updated {len(loaded_weights)} paremeters")
            t.stop()
            return
        # normal update_weights without shared memory prefetching
        if version is None:
            raise ValueError(
                "version must be provided if not using shared_memory_state_dict"
            )
        logger.info("[PolicyWorker] update weights from torchstore.")
        prefix = get_param_prefix(version)
        matching_keys = await ts.keys(prefix)
        dcp_whole_state_dict_key = get_dcp_whole_state_dict_key(version)
        use_dcp_for_weight_sync = dcp_whole_state_dict_key in matching_keys
        loaded_weights = set()
        t = Tracer("generator_worker_perf/update_weights_from_torchstore", timer="gpu")
        t.start()

        if use_dcp_for_weight_sync:
            dcp_handle = await ts.get(dcp_whole_state_dict_key)
            hf_param_names = dcp_handle.param_names
            for name in hf_param_names:
                param = load_tensor_from_dcp(dcp_handle, name)
                loaded = model.load_weights([(name, param)])
                del param
                loaded_weights.update(loaded)
        else:
<<<<<<< HEAD
            for key in matching_keys:
                param = await ts.get(key)
                loaded = model.load_weights([(key, param)])
=======
            hf_param_names = [extract_param_name(key) for key in matching_keys]
            # We can't pass a generator since vllm load_weights is not async.
            # Instead, we just call load_weights with one parameter at a time.
            for name in hf_param_names:
                param_key = get_param_key(version, name)
                param = await ts.get(param_key)
                loaded = model.load_weights([(name, param)])
>>>>>>> 633b219f
                del param
                loaded_weights.update(loaded)

        t.stop()

    @endpoint
    async def _test_save_model_params(self):
        """Save model parameters before weight update, used for tesing purposes only."""
        logger.info("[GeneratorWorker] save model parameters for testing.")
        for name, param in self.worker.model_runner.model.named_parameters():
            self._test_prev_params[name] = param.detach().cpu()
        logger.info(
            "[GeneratorWorker] finished saving model parameters, len = %d",
            len(self._test_prev_params),
        )

    @endpoint
    async def _test_validate_model_params(self, validate_fn):
        """Validate updated model params using validate_fn."""
        logger.info("[GeneratorWorker] start validating model parameters.")
        return validate_fn(
            self._test_prev_params, self.worker.model_runner.model, logger
        )


class _WeightFetcher(ForgeActor):
    """Fetches weights from torchstore and loads them into shared memory.
    This has to be colocated with the GeneratorWorker."""

    @endpoint
    async def fetch(
        self,
        *,
        version: int,
        param_names: list[str],
    ) -> dict[str, SharedTensorHandle]:
        """Fetch weights from torchstore and load them into shared memory."""
        sd = {}
        for name in param_names:
            param_key = get_param_key(version, name)
            param = await ts.get(param_key)
            sd[name] = SharedTensor(tensor=param).get_handle()
        return sd<|MERGE_RESOLUTION|>--- conflicted
+++ resolved
@@ -95,21 +95,9 @@
 
     engine_args: EngineArgs | Mapping = field(default_factory=EngineArgs)
     sampling_params: SamplingParams | Mapping = field(default_factory=SamplingParams)
-<<<<<<< HEAD
-    available_devices: str | None = None
-    use_dcp: bool = (
-        TORCHSTORE_USE_RDMA.get_value() == 0
-    )  # torchstore currently only accepts 0 or 1
-    # Remaining variables are initialized in self.setup()
+    use_dcp_for_weight_sync: bool | None = None
     prefetch_weights: bool = False
     n_fetcher_procs: int = 8
-    lora_request: LoRARequest | None = None
-    tokenization_kwargs: dict = field(default_factory=dict)
-    generator_worker: GeneratorWorker | None = None
-    weight_fetchers: _WeightFetcher | None = None
-=======
-    use_dcp_for_weight_sync: bool | None = None
->>>>>>> 633b219f
 
     def __post_init__(self):
         super().__init__()
@@ -162,18 +150,10 @@
             mesh_name=cls.mesh_name,
         )
 
-<<<<<<< HEAD
         # Grab a single host from the workers...
         host_mesh = await host_mesh_from_proc(worker_procs)
         singleton_slice = {k: slice(0, 1) for k in host_mesh.extent.keys()}
         host_mesh = host_mesh.slice(**singleton_slice)
-=======
-        # TODO - issues/144 we will want to ensure colocation with workers
-        # We're currently locating the Generator on the local host proc mesh
-        # vLLM initialization without setting env variables at proc_mesh creation
-        # level leads to issues. Once we can create multiple proc meshes on a host mesh,
-        # we can ensure host colocation
->>>>>>> 633b219f
         generator_proc_config = copy(process_config)
         generator_proc_config.procs = 1
         generator_proc_config.with_gpus = False
@@ -460,7 +440,7 @@
             >>> generator.update_weights(version)
         """
         # Prefetch only if we are using RDMA
-        if self.prefetch_weights and not self.use_dcp:
+        if self.prefetch_weights and not self.use_dcp_for_weight_sync:
             logger.info(f"[Generator] Fetching weights for v{version} to shared memory")
             fetch_fut = asyncio.create_task(self._fetch_weights(version))
         else:
@@ -496,7 +476,6 @@
             )
 
             logger.debug(f"Starting weight update on {self.__class__.__name__}")
-<<<<<<< HEAD
 
             if fetch_fut is not None:
                 t = Tracer("generator_perf/waiting_for_fetch_weights")
@@ -510,10 +489,6 @@
                 await self._drop_shared_memory(fetched_weights)
             else:
                 await self.generator_worker.update_weights.call(version=version)
-=======
-            # Call update_weights on every generator worker
-            await self.worker.update_weights.call(version=version)
->>>>>>> 633b219f
             self.generator_version = version
 
             # After updating the weights, we need to reset the KV cache
@@ -716,11 +691,6 @@
                 del param
                 loaded_weights.update(loaded)
         else:
-<<<<<<< HEAD
-            for key in matching_keys:
-                param = await ts.get(key)
-                loaded = model.load_weights([(key, param)])
-=======
             hf_param_names = [extract_param_name(key) for key in matching_keys]
             # We can't pass a generator since vllm load_weights is not async.
             # Instead, we just call load_weights with one parameter at a time.
@@ -728,7 +698,6 @@
                 param_key = get_param_key(version, name)
                 param = await ts.get(param_key)
                 loaded = model.load_weights([(name, param)])
->>>>>>> 633b219f
                 del param
                 loaded_weights.update(loaded)
 
